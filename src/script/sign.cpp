--- conflicted
+++ resolved
@@ -81,8 +81,7 @@
         execdata.m_tapleaf_hash = *leaf_hash;
     }
     uint256 hash;
-<<<<<<< HEAD
-    if (!SignatureHashSchnorr(hash, execdata, m_txto, nIn, nHashType, sigversion, *m_txdata, MissingDataBehavior::FAIL)) return std::nullopt;
+    if (!SignatureHashSchnorr(hash, execdata, m_txto, nIn, m_options.sighash_type, sigversion, *m_txdata, MissingDataBehavior::FAIL)) return std::nullopt;
     return hash;
 }
 
@@ -99,14 +98,7 @@
     sig.resize(64);
     // Use uint256{} as aux_rnd for now.
     if (!key.SignSchnorr(*hash, sig, merkle_root, {})) return false;
-    if (nHashType) sig.push_back(nHashType);
-=======
-    if (!SignatureHashSchnorr(hash, execdata, m_txto, nIn, m_options.sighash_type, sigversion, *m_txdata, MissingDataBehavior::FAIL)) return false;
-    sig.resize(64);
-    // Use uint256{} as aux_rnd for now.
-    if (!key.SignSchnorr(hash, sig, merkle_root, {})) return false;
     if (m_options.sighash_type) sig.push_back(m_options.sighash_type);
->>>>>>> 3116a796
     return true;
 }
 
@@ -135,7 +127,7 @@
     std::optional<std::vector<uint8_t>> res = ::CreateMuSig2AggregateSig(participants, aggregate_pubkey, tweaks, *sighash, pubnonces, partial_sigs);
     if (!res) return false;
     sig = res.value();
-    if (nHashType) sig.push_back(nHashType);
+    if (m_options.sighash_type) sig.push_back(m_options.sighash_type);
 
     return true;
 }
